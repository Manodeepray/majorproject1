--- conflicted
+++ resolved
@@ -74,11 +74,7 @@
     const baseUrl = process.env.NEXT_PUBLIC_API_BASE_URL || 'http://localhost:5000';
     const graphUrl = graphLocation.startsWith('http')
       ? graphLocation
-<<<<<<< HEAD
-      : `${baseUrl}${graphLocation}`;
-=======
       : `${baseUrl}/graph/${graphLocation}`;
->>>>>>> 80923628
 
     return (
       <div className="mt-6">
